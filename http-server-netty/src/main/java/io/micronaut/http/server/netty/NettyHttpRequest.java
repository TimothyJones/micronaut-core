/*
 * Copyright 2017-2018 original authors
 *
 * Licensed under the Apache License, Version 2.0 (the "License");
 * you may not use this file except in compliance with the License.
 * You may obtain a copy of the License at
 *
 * http://www.apache.org/licenses/LICENSE-2.0
 *
 * Unless required by applicable law or agreed to in writing, software
 * distributed under the License is distributed on an "AS IS" BASIS,
 * WITHOUT WARRANTIES OR CONDITIONS OF ANY KIND, either express or implied.
 * See the License for the specific language governing permissions and
 * limitations under the License.
 */

package io.micronaut.http.server.netty;

import io.micronaut.core.annotation.Internal;
import io.micronaut.core.convert.ConversionContext;
import io.micronaut.core.convert.ConversionService;
import io.micronaut.core.convert.value.MutableConvertibleValues;
import io.micronaut.core.convert.value.MutableConvertibleValuesMap;
import io.micronaut.core.type.Argument;
import io.micronaut.http.HttpHeaders;
import io.micronaut.http.HttpMethod;
import io.micronaut.http.HttpRequest;
import io.micronaut.http.MediaType;
import io.micronaut.http.cookie.Cookies;
import io.micronaut.http.netty.AbstractNettyHttpRequest;
import io.micronaut.http.netty.NettyHttpHeaders;
import io.micronaut.http.netty.cookies.NettyCookies;
import io.micronaut.http.server.HttpServerConfiguration;
import io.micronaut.http.server.exceptions.InternalServerException;
import io.micronaut.web.router.RouteMatch;
import io.netty.buffer.ByteBuf;
import io.netty.buffer.ByteBufHolder;
import io.netty.buffer.CompositeByteBuf;
import io.netty.channel.Channel;
import io.netty.channel.ChannelHandlerContext;
<<<<<<< HEAD
import io.netty.handler.codec.http.multipart.AbstractMemoryHttpData;
=======
import io.netty.handler.codec.http.multipart.AbstractHttpData;
>>>>>>> 003c1f79
import io.netty.handler.ssl.SslHandler;
import io.netty.util.AttributeKey;
import io.netty.util.ReferenceCounted;

import java.net.InetSocketAddress;
import java.net.URLDecoder;
import java.nio.charset.Charset;
import java.nio.charset.StandardCharsets;
import java.util.*;
import java.util.concurrent.ConcurrentHashMap;

/**
 * Delegates to the Netty {@link io.netty.handler.codec.http.HttpRequest} instance.
 *
 * @param <T> The type
 * @author Graeme Rocher
 * @since 1.0
 */
@Internal
public class NettyHttpRequest<T> extends AbstractNettyHttpRequest<T> implements HttpRequest<T> {

    private static final AttributeKey<NettyHttpRequest> KEY = AttributeKey.valueOf(NettyHttpRequest.class.getSimpleName());

    private final NettyHttpHeaders headers;
    private final ChannelHandlerContext channelHandlerContext;
    private final HttpServerConfiguration serverConfiguration;
    private final Map<Class, Optional> convertedBodies = new LinkedHashMap<>(1);
    private final MutableConvertibleValues<Object> attributes;
    private NettyCookies nettyCookies;
    private List<ByteBufHolder> receivedContent = new ArrayList<>();
    private Map<Integer, AbstractHttpData> receivedData = new LinkedHashMap<>();

    private Object body;
    private RouteMatch<?> matchedRoute;
    private boolean bodyRequired;

    /**
     * @param nettyRequest        The {@link io.netty.handler.codec.http.HttpRequest}
     * @param ctx                 The {@link ChannelHandlerContext}
     * @param environment         The Environment
     * @param serverConfiguration The {@link HttpServerConfiguration}
     */
    @SuppressWarnings("MagicNumber")
    public NettyHttpRequest(io.netty.handler.codec.http.HttpRequest nettyRequest,
                            ChannelHandlerContext ctx,
                            ConversionService environment,
                            HttpServerConfiguration serverConfiguration) {
        super(nettyRequest, environment);
        Objects.requireNonNull(nettyRequest, "Netty request cannot be null");
        Objects.requireNonNull(ctx, "ChannelHandlerContext cannot be null");
        Objects.requireNonNull(environment, "Environment cannot be null");
        Channel channel = ctx.channel();
        if (channel != null) {
            channel.attr(KEY).set(this);
        }
        this.serverConfiguration = serverConfiguration;
        this.attributes = new MutableConvertibleValuesMap<>(new ConcurrentHashMap<>(4), conversionService);
        this.channelHandlerContext = ctx;
        this.headers = new NettyHttpHeaders(nettyRequest.headers(), conversionService);
    }

    @Override
    public String toString() {
        return getMethod() + " " + getUri();
    }

    /**
     * @return Obtain a reference to the native Netty HTTP request
     */
    public io.netty.handler.codec.http.HttpRequest getNativeRequest() {
        return nettyRequest;
    }

    /**
     * @return The {@link ChannelHandlerContext}
     */
    public ChannelHandlerContext getChannelHandlerContext() {
        return channelHandlerContext;
    }

    @Override
    public Cookies getCookies() {
        NettyCookies cookies = this.nettyCookies;
        if (cookies == null) {
            synchronized (this) { // double check
                cookies = this.nettyCookies;
                if (cookies == null) {
                    cookies = new NettyCookies(getPath(), headers.getNettyHeaders(), conversionService);
                    this.nettyCookies = cookies;
                }
            }
        }
        return cookies;
    }

    @Override
    public InetSocketAddress getRemoteAddress() {
        return (InetSocketAddress) getChannelHandlerContext()
            .channel()
            .remoteAddress();
    }

    @Override
    public InetSocketAddress getServerAddress() {
        return (InetSocketAddress) getChannelHandlerContext()
            .channel()
            .localAddress();
    }

    @Override
    public String getServerName() {
        return getServerAddress().getHostName();
    }

    @Override
    public boolean isSecure() {
        ChannelHandlerContext channelHandlerContext = getChannelHandlerContext();
        return channelHandlerContext.pipeline().get(SslHandler.class) != null;
    }

    @Override
    public HttpHeaders getHeaders() {
        return headers;
    }

    @Override
    public MutableConvertibleValues<Object> getAttributes() {
        return this.attributes;
    }

    @Override
    public Optional<T> getBody() {
        Object body = this.body;
        if (body == null) {
            body = buildBody();
            this.body = body;
        }
        return Optional.ofNullable((T) body);
    }

    /**
     * @return A {@link CompositeByteBuf}
     */
    protected Object buildBody() {
        if (!receivedData.isEmpty()) {
            Map body = new LinkedHashMap(receivedData.size());
            boolean isUrlEncoded = getContentType().map(ct -> ct.equals(MediaType.APPLICATION_FORM_URLENCODED_TYPE)).orElse(false);

            for (AbstractHttpData data: receivedData.values()) {
                String newValue = getContent(data, isUrlEncoded);
                //noinspection unchecked
                body.compute(data.getName(), (key, oldValue) -> {
                    if (oldValue == null) {
                        return newValue;
                    } else if (oldValue instanceof Collection) {
                        //noinspection unchecked
                        ((Collection) oldValue).add(newValue);
                        return oldValue;
                    } else {
                        ArrayList<Object> values = new ArrayList<>(2);
                        values.add(oldValue);
                        values.add(newValue);
                        return values;
                    }
                });
                data.release();
            }
            return body;
        } else if (!receivedContent.isEmpty()) {
            int size = receivedContent.size();
            CompositeByteBuf byteBufs = channelHandlerContext.alloc().compositeBuffer(size);
            for (ByteBufHolder holder : receivedContent) {
                ByteBuf content = holder.content();
                if (content != null) {
                    byteBufs.addComponent(true, content);
                }
            }
            return byteBufs;
        } else {
            return null;
        }
    }

    private String getContent(AbstractHttpData data, boolean urlDecode) {
        String newValue;
        try {
            newValue = data.getString(serverConfiguration.getDefaultCharset());
            if (urlDecode) {
                newValue = URLDecoder.decode(newValue, StandardCharsets.UTF_8.name());
            }
        } catch (IOException e) {
            throw new InternalServerException("Error retrieving or decoding the value for: " + data.getName());
        }
        return newValue;
    }

    @SuppressWarnings("unchecked")
    @Override
    public <T1> Optional<T1> getBody(Class<T1> type) {
        Optional<T> body = getBody();
        return body.flatMap(t -> convertedBodies.computeIfAbsent(type, aClass -> conversionService.convert(t, aClass)));
    }

    @SuppressWarnings("unchecked")
    @Override
    public <T1> Optional<T1> getBody(Argument<T1> type) {
        Optional<T> body = getBody();
        return body.flatMap(t -> convertedBodies.computeIfAbsent(type.getType(), aClass -> conversionService.convert(t, ConversionContext.of(type))));
    }

    /**
     * Release and cleanup resources.
     */
    @Internal
    public void release() {
        for (ByteBufHolder byteBuf : receivedContent) {
            releaseIfNecessary(byteBuf);
        }
        for (ByteBufHolder byteBuf : receivedData.values()) {
            releaseIfNecessary(byteBuf);
        }
        if (this.body != null && body instanceof ReferenceCounted) {
            ReferenceCounted body = (ReferenceCounted) this.body;
            releaseIfNecessary(body);
        }
        for (Map.Entry<String, Object> attribute : attributes) {
            Object value = attribute.getValue();
            releaseIfNecessary(value);
        }
    }

    /**
     * @param value An object with a value
     */
    protected void releaseIfNecessary(Object value) {
        if (value instanceof ReferenceCounted) {
            ReferenceCounted referenceCounted = (ReferenceCounted) value;
            if ((!(value instanceof CompositeByteBuf))) {
                int i = referenceCounted.refCnt();
                if (i != 0) {
                    referenceCounted.release();
                }
            }
        }
    }

    /**
     * Sets the body.
     *
     * @param body The body to set
     */
    @Internal
    public void setBody(T body) {
        this.body = body;
        this.convertedBodies.clear();
    }

    /**
     * @return Obtains the matched route
     */
    @Internal
    public RouteMatch<?> getMatchedRoute() {
        return matchedRoute;
    }

    /**
     * @param httpContent The HttpContent as {@link ByteBufHolder}
     */
    @Internal
    void addContent(ByteBufHolder httpContent) {
<<<<<<< HEAD
        if (httpContent instanceof AbstractMemoryHttpData) {
            Object body = this.body;
            if (body == null) {
                synchronized (this) { // double check
                    body = this.body;
                    if (body == null) {
                        body = new LinkedHashMap<String, Object>();
                        this.body = body;
                    }
                }
            }
            if (body instanceof Map) {
                AbstractMemoryHttpData data = (AbstractMemoryHttpData) httpContent;
                String newValue = data.getString(serverConfiguration.getDefaultCharset());
                //noinspection unchecked
                ((Map) body).compute(data.getName(), (key, oldValue) -> {
                    if (oldValue == null) {
                        return newValue;
                    } else if (oldValue instanceof Collection) {
                        //noinspection unchecked
                        ((Collection) oldValue).add(newValue);
                        return oldValue;
                    } else {
                        ArrayList<Object> values = new ArrayList<>(2);
                        values.add(oldValue);
                        values.add(newValue);
                        return values;
                    }
                });
            }
            httpContent.release();
=======
        if (httpContent instanceof AbstractHttpData) {
            if (httpContent.refCnt() == 1) {
                httpContent.retain();
            }
            receivedData.putIfAbsent(System.identityHashCode(httpContent), (AbstractHttpData) httpContent);
>>>>>>> 003c1f79
        } else {
            receivedContent.add(httpContent);
        }
    }

    /**
     * @param matchedRoute The matched route
     */
    @Internal
    void setMatchedRoute(RouteMatch<?> matchedRoute) {
        this.matchedRoute = matchedRoute;
    }

    /**
     * @param bodyRequired Sets the body as required
     */
    @Internal
    void setBodyRequired(boolean bodyRequired) {
        this.bodyRequired = bodyRequired;
    }

    /**
     * @return Whether the body is required
     */
    @Internal
    boolean isBodyRequired() {
        return bodyRequired || HttpMethod.requiresRequestBody(getMethod());
    }

    @Override
    protected Charset initCharset(Charset characterEncoding) {
        return characterEncoding == null ? serverConfiguration.getDefaultCharset() : characterEncoding;
    }

    /**
     * Lookup the current request from the context.
     *
     * @param ctx The context
     * @return The request or null if it is not present
     */
    static NettyHttpRequest get(ChannelHandlerContext ctx) {
        Channel channel = ctx.channel();
        io.netty.util.Attribute<NettyHttpRequest> attr = channel.attr(KEY);
        return attr.get();
    }

    /**
     * Remove the current request from the context.
     *
     * @param ctx The context
     * @return The request or null if it is not present
     */
    static NettyHttpRequest remove(ChannelHandlerContext ctx) {
        Channel channel = ctx.channel();
        io.netty.util.Attribute<NettyHttpRequest> attr = channel.attr(KEY);
        return attr.getAndSet(null);
    }

}<|MERGE_RESOLUTION|>--- conflicted
+++ resolved
@@ -17,6 +17,7 @@
 package io.micronaut.http.server.netty;
 
 import io.micronaut.core.annotation.Internal;
+import io.micronaut.core.async.SupplierUtil;
 import io.micronaut.core.convert.ConversionContext;
 import io.micronaut.core.convert.ConversionService;
 import io.micronaut.core.convert.value.MutableConvertibleValues;
@@ -38,21 +39,19 @@
 import io.netty.buffer.CompositeByteBuf;
 import io.netty.channel.Channel;
 import io.netty.channel.ChannelHandlerContext;
-<<<<<<< HEAD
-import io.netty.handler.codec.http.multipart.AbstractMemoryHttpData;
-=======
 import io.netty.handler.codec.http.multipart.AbstractHttpData;
->>>>>>> 003c1f79
 import io.netty.handler.ssl.SslHandler;
 import io.netty.util.AttributeKey;
 import io.netty.util.ReferenceCounted;
 
+import java.io.IOException;
 import java.net.InetSocketAddress;
 import java.net.URLDecoder;
 import java.nio.charset.Charset;
 import java.nio.charset.StandardCharsets;
 import java.util.*;
 import java.util.concurrent.ConcurrentHashMap;
+import java.util.function.Supplier;
 
 /**
  * Delegates to the Netty {@link io.netty.handler.codec.http.HttpRequest} instance.
@@ -75,7 +74,7 @@
     private List<ByteBufHolder> receivedContent = new ArrayList<>();
     private Map<Integer, AbstractHttpData> receivedData = new LinkedHashMap<>();
 
-    private Object body;
+    private Supplier<Optional<T>> body;
     private RouteMatch<?> matchedRoute;
     private boolean bodyRequired;
 
@@ -102,6 +101,7 @@
         this.attributes = new MutableConvertibleValuesMap<>(new ConcurrentHashMap<>(4), conversionService);
         this.channelHandlerContext = ctx;
         this.headers = new NettyHttpHeaders(nettyRequest.headers(), conversionService);
+        this.body = SupplierUtil.memoizedNonEmpty(() -> Optional.ofNullable((T)buildBody()));
     }
 
     @Override
@@ -175,12 +175,7 @@
 
     @Override
     public Optional<T> getBody() {
-        Object body = this.body;
-        if (body == null) {
-            body = buildBody();
-            this.body = body;
-        }
-        return Optional.ofNullable((T) body);
+        return this.body.get();
     }
 
     /**
@@ -264,8 +259,8 @@
         for (ByteBufHolder byteBuf : receivedData.values()) {
             releaseIfNecessary(byteBuf);
         }
-        if (this.body != null && body instanceof ReferenceCounted) {
-            ReferenceCounted body = (ReferenceCounted) this.body;
+        Object body = getBody().orElse(null);
+        if (body instanceof ReferenceCounted) {
             releaseIfNecessary(body);
         }
         for (Map.Entry<String, Object> attribute : attributes) {
@@ -296,7 +291,7 @@
      */
     @Internal
     public void setBody(T body) {
-        this.body = body;
+        this.body = () -> Optional.ofNullable(body);
         this.convertedBodies.clear();
     }
 
@@ -313,45 +308,11 @@
      */
     @Internal
     void addContent(ByteBufHolder httpContent) {
-<<<<<<< HEAD
-        if (httpContent instanceof AbstractMemoryHttpData) {
-            Object body = this.body;
-            if (body == null) {
-                synchronized (this) { // double check
-                    body = this.body;
-                    if (body == null) {
-                        body = new LinkedHashMap<String, Object>();
-                        this.body = body;
-                    }
-                }
-            }
-            if (body instanceof Map) {
-                AbstractMemoryHttpData data = (AbstractMemoryHttpData) httpContent;
-                String newValue = data.getString(serverConfiguration.getDefaultCharset());
-                //noinspection unchecked
-                ((Map) body).compute(data.getName(), (key, oldValue) -> {
-                    if (oldValue == null) {
-                        return newValue;
-                    } else if (oldValue instanceof Collection) {
-                        //noinspection unchecked
-                        ((Collection) oldValue).add(newValue);
-                        return oldValue;
-                    } else {
-                        ArrayList<Object> values = new ArrayList<>(2);
-                        values.add(oldValue);
-                        values.add(newValue);
-                        return values;
-                    }
-                });
-            }
-            httpContent.release();
-=======
         if (httpContent instanceof AbstractHttpData) {
             if (httpContent.refCnt() == 1) {
                 httpContent.retain();
             }
             receivedData.putIfAbsent(System.identityHashCode(httpContent), (AbstractHttpData) httpContent);
->>>>>>> 003c1f79
         } else {
             receivedContent.add(httpContent);
         }
