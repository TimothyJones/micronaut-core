/*
 * Copyright 2017-2019 original authors
 *
 * Licensed under the Apache License, Version 2.0 (the "License");
 * you may not use this file except in compliance with the License.
 * You may obtain a copy of the License at
 *
 * http://www.apache.org/licenses/LICENSE-2.0
 *
 * Unless required by applicable law or agreed to in writing, software
 * distributed under the License is distributed on an "AS IS" BASIS,
 * WITHOUT WARRANTIES OR CONDITIONS OF ANY KIND, either express or implied.
 * See the License for the specific language governing permissions and
 * limitations under the License.
 */
package io.micronaut.http.server.netty;

import io.micronaut.core.annotation.Internal;
import io.micronaut.core.async.SupplierUtil;
import io.micronaut.core.convert.ConversionContext;
import io.micronaut.core.convert.ConversionService;
import io.micronaut.core.convert.value.MutableConvertibleValues;
import io.micronaut.core.convert.value.MutableConvertibleValuesMap;
import io.micronaut.core.type.Argument;
import io.micronaut.http.HttpHeaders;
import io.micronaut.http.HttpMethod;
import io.micronaut.http.HttpRequest;
import io.micronaut.http.MediaType;
import io.micronaut.http.cookie.Cookies;
import io.micronaut.http.netty.AbstractNettyHttpRequest;
import io.micronaut.http.netty.NettyHttpHeaders;
import io.micronaut.http.netty.cookies.NettyCookies;
import io.micronaut.http.server.HttpServerConfiguration;
import io.micronaut.http.server.exceptions.InternalServerException;
import io.micronaut.web.router.RouteMatch;
import io.netty.buffer.ByteBuf;
import io.netty.buffer.ByteBufHolder;
import io.netty.buffer.CompositeByteBuf;
import io.netty.channel.Channel;
import io.netty.channel.ChannelHandlerContext;
import io.netty.handler.codec.http.multipart.AbstractHttpData;
import io.netty.handler.ssl.SslHandler;
import io.netty.util.AttributeKey;
import io.netty.util.ReferenceCounted;

import java.io.IOException;
import java.net.InetSocketAddress;
import java.net.URLDecoder;
import java.nio.charset.Charset;
import java.nio.charset.StandardCharsets;
import java.util.*;
import java.util.concurrent.ConcurrentHashMap;
import java.util.function.Supplier;

/**
 * Delegates to the Netty {@link io.netty.handler.codec.http.HttpRequest} instance.
 *
 * @param <T> The type
 * @author Graeme Rocher
 * @since 1.0
 */
@Internal
public class NettyHttpRequest<T> extends AbstractNettyHttpRequest<T> implements HttpRequest<T> {

    private static final AttributeKey<NettyHttpRequest> KEY = AttributeKey.valueOf(NettyHttpRequest.class.getSimpleName());

    private final NettyHttpHeaders headers;
    private final ChannelHandlerContext channelHandlerContext;
    private final HttpServerConfiguration serverConfiguration;
    private final Map<Class, Optional> convertedBodies = new LinkedHashMap<>(1);
    private final MutableConvertibleValues<Object> attributes;
    private NettyCookies nettyCookies;
    private List<ByteBufHolder> receivedContent = new ArrayList<>();
    private Map<Integer, AbstractHttpData> receivedData = new LinkedHashMap<>();

    private Supplier<Optional<T>> body;
    private RouteMatch<?> matchedRoute;
    private boolean bodyRequired;

    /**
     * @param nettyRequest        The {@link io.netty.handler.codec.http.HttpRequest}
     * @param ctx                 The {@link ChannelHandlerContext}
     * @param environment         The Environment
     * @param serverConfiguration The {@link HttpServerConfiguration}
     */
    @SuppressWarnings("MagicNumber")
    public NettyHttpRequest(io.netty.handler.codec.http.HttpRequest nettyRequest,
                            ChannelHandlerContext ctx,
                            ConversionService environment,
                            HttpServerConfiguration serverConfiguration) {
        super(nettyRequest, environment);
        Objects.requireNonNull(nettyRequest, "Netty request cannot be null");
        Objects.requireNonNull(ctx, "ChannelHandlerContext cannot be null");
        Objects.requireNonNull(environment, "Environment cannot be null");
        Channel channel = ctx.channel();
        if (channel != null) {
            channel.attr(KEY).set(this);
        }
        this.serverConfiguration = serverConfiguration;
        this.attributes = new MutableConvertibleValuesMap<>(new ConcurrentHashMap<>(4), conversionService);
        this.channelHandlerContext = ctx;
        this.headers = new NettyHttpHeaders(nettyRequest.headers(), conversionService);
        this.body = SupplierUtil.memoizedNonEmpty(() -> Optional.ofNullable((T) buildBody()));
    }

    @Override
    public String toString() {
        return getMethod() + " " + getUri();
    }

    /**
     * @return Obtain a reference to the native Netty HTTP request
     */
    public io.netty.handler.codec.http.HttpRequest getNativeRequest() {
        return nettyRequest;
    }

    /**
     * @return The {@link ChannelHandlerContext}
     */
    public ChannelHandlerContext getChannelHandlerContext() {
        return channelHandlerContext;
    }

    @Override
    public Cookies getCookies() {
        NettyCookies cookies = this.nettyCookies;
        if (cookies == null) {
            synchronized (this) { // double check
                cookies = this.nettyCookies;
                if (cookies == null) {
                    cookies = new NettyCookies(getPath(), headers.getNettyHeaders(), conversionService);
                    this.nettyCookies = cookies;
                }
            }
        }
        return cookies;
    }

    @Override
    public InetSocketAddress getRemoteAddress() {
        return (InetSocketAddress) getChannelHandlerContext()
            .channel()
            .remoteAddress();
    }

    @Override
    public InetSocketAddress getServerAddress() {
        return (InetSocketAddress) getChannelHandlerContext()
            .channel()
            .localAddress();
    }

    @Override
    public String getServerName() {
        return getServerAddress().getHostName();
    }

    @Override
    public boolean isSecure() {
        ChannelHandlerContext channelHandlerContext = getChannelHandlerContext();
        return channelHandlerContext.pipeline().get(SslHandler.class) != null;
    }

    @Override
    public HttpHeaders getHeaders() {
        return headers;
    }

    @Override
    public MutableConvertibleValues<Object> getAttributes() {
        return this.attributes;
    }

    @Override
    public Optional<T> getBody() {
        return this.body.get();
    }

    /**
     * @return A {@link CompositeByteBuf}
     */
    protected Object buildBody() {
        if (!receivedData.isEmpty()) {
            Map body = new LinkedHashMap(receivedData.size());
            boolean isUrlEncoded = getContentType().map(ct -> ct.equals(MediaType.APPLICATION_FORM_URLENCODED_TYPE)).orElse(false);

            for (AbstractHttpData data: receivedData.values()) {
                String newValue = getContent(data, isUrlEncoded);
                //noinspection unchecked
                body.compute(data.getName(), (key, oldValue) -> {
                    if (oldValue == null) {
                        return newValue;
                    } else if (oldValue instanceof Collection) {
                        //noinspection unchecked
                        ((Collection) oldValue).add(newValue);
                        return oldValue;
                    } else {
                        ArrayList<Object> values = new ArrayList<>(2);
                        values.add(oldValue);
                        values.add(newValue);
                        return values;
                    }
                });
                data.release();
            }
            return body;
        } else if (!receivedContent.isEmpty()) {
            int size = receivedContent.size();
            CompositeByteBuf byteBufs = channelHandlerContext.alloc().compositeBuffer(size);
            for (ByteBufHolder holder : receivedContent) {
                ByteBuf content = holder.content();
                if (content != null) {
                    byteBufs.addComponent(true, content);
                }
            }
            return byteBufs;
        } else {
            return null;
        }
    }

    private String getContent(AbstractHttpData data, boolean urlDecode) {
        String newValue;
        try {
            newValue = data.getString(serverConfiguration.getDefaultCharset());
            if (urlDecode) {
                newValue = URLDecoder.decode(newValue, StandardCharsets.UTF_8.name());
            }
        } catch (IOException e) {
            throw new InternalServerException("Error retrieving or decoding the value for: " + data.getName());
        }
        return newValue;
    }

    @SuppressWarnings("unchecked")
    @Override
    public <T1> Optional<T1> getBody(Class<T1> type) {
        Optional<T> body = getBody();
        return body.flatMap(t -> convertedBodies.computeIfAbsent(type, aClass -> conversionService.convert(t, aClass)));
    }

    @SuppressWarnings("unchecked")
    @Override
    public <T1> Optional<T1> getBody(Argument<T1> type) {
        Optional<T> body = getBody();
        return body.flatMap(t -> convertedBodies.computeIfAbsent(type.getType(), aClass -> conversionService.convert(t, ConversionContext.of(type))));
    }

    /**
     * Release and cleanup resources.
     */
    @Internal
    public void release() {
        Object body = getBody().orElse(null);
        releaseIfNecessary(body);
        for (ByteBufHolder byteBuf : receivedContent) {
            releaseIfNecessary(byteBuf);
        }
        for (ByteBufHolder byteBuf : receivedData.values()) {
            releaseIfNecessary(byteBuf);
        }
<<<<<<< HEAD
        Object body = getBody().orElse(null);
        if (body instanceof ReferenceCounted) {
            releaseIfNecessary(body);
=======
        if (this.body != null && body instanceof ReferenceCounted) {
            ReferenceCounted referenceCounted = (ReferenceCounted) this.body;
            releaseIfNecessary(referenceCounted);
>>>>>>> 5d1fedb4
        }
        for (Map.Entry<String, Object> attribute : attributes) {
            Object value = attribute.getValue();
            releaseIfNecessary(value);
        }
    }

    /**
     * @param value An object with a value
     */
    protected void releaseIfNecessary(Object value) {
        if (value instanceof ReferenceCounted) {
            ReferenceCounted referenceCounted = (ReferenceCounted) value;
            int i = referenceCounted.refCnt();
            if (i != 0) {
                referenceCounted.release();
            }
        }
    }

    /**
     * Sets the body.
     *
     * @param body The body to set
     */
    @Internal
    public void setBody(T body) {
        this.body = () -> Optional.ofNullable(body);
        this.convertedBodies.clear();
    }

    /**
     * @return Obtains the matched route
     */
    @Internal
    public RouteMatch<?> getMatchedRoute() {
        return matchedRoute;
    }

    /**
     * @param httpContent The HttpContent as {@link ByteBufHolder}
     */
    @Internal
    void addContent(ByteBufHolder httpContent) {
        if (httpContent instanceof AbstractHttpData) {
            receivedData.computeIfAbsent(System.identityHashCode(httpContent), (key) -> {
                httpContent.retain();
                return (AbstractHttpData) httpContent;
            });
        } else {
            receivedContent.add(httpContent);
        }
    }

    /**
     * @param matchedRoute The matched route
     */
    @Internal
    void setMatchedRoute(RouteMatch<?> matchedRoute) {
        this.matchedRoute = matchedRoute;
    }

    /**
     * @param bodyRequired Sets the body as required
     */
    @Internal
    void setBodyRequired(boolean bodyRequired) {
        this.bodyRequired = bodyRequired;
    }

    /**
     * @return Whether the body is required
     */
    @Internal
    boolean isBodyRequired() {
        return bodyRequired || HttpMethod.requiresRequestBody(getMethod());
    }

    @Override
    protected Charset initCharset(Charset characterEncoding) {
        return characterEncoding == null ? serverConfiguration.getDefaultCharset() : characterEncoding;
    }

    /**
     * Lookup the current request from the context.
     *
     * @param ctx The context
     * @return The request or null if it is not present
     */
    static NettyHttpRequest get(ChannelHandlerContext ctx) {
        Channel channel = ctx.channel();
        io.netty.util.Attribute<NettyHttpRequest> attr = channel.attr(KEY);
        return attr.get();
    }

    /**
     * Remove the current request from the context.
     *
     * @param ctx The context
     * @return The request or null if it is not present
     */
    static NettyHttpRequest remove(ChannelHandlerContext ctx) {
        Channel channel = ctx.channel();
        io.netty.util.Attribute<NettyHttpRequest> attr = channel.attr(KEY);
        return attr.getAndSet(null);
    }

}<|MERGE_RESOLUTION|>--- conflicted
+++ resolved
@@ -260,15 +260,9 @@
         for (ByteBufHolder byteBuf : receivedData.values()) {
             releaseIfNecessary(byteBuf);
         }
-<<<<<<< HEAD
-        Object body = getBody().orElse(null);
-        if (body instanceof ReferenceCounted) {
-            releaseIfNecessary(body);
-=======
-        if (this.body != null && body instanceof ReferenceCounted) {
+        if (this.body != null && this.body instanceof ReferenceCounted) {
             ReferenceCounted referenceCounted = (ReferenceCounted) this.body;
             releaseIfNecessary(referenceCounted);
->>>>>>> 5d1fedb4
         }
         for (Map.Entry<String, Object> attribute : attributes) {
             Object value = attribute.getValue();
