/*
 * Copyright 2017-2020 original authors
 *
 * Licensed under the Apache License, Version 2.0 (the "License");
 * you may not use this file except in compliance with the License.
 * You may obtain a copy of the License at
 *
 * https://www.apache.org/licenses/LICENSE-2.0
 *
 * Unless required by applicable law or agreed to in writing, software
 * distributed under the License is distributed on an "AS IS" BASIS,
 * WITHOUT WARRANTIES OR CONDITIONS OF ANY KIND, either express or implied.
 * See the License for the specific language governing permissions and
 * limitations under the License.
 */
package io.micronaut.http.client.bind;

import io.micronaut.context.BeanContext;
import io.micronaut.core.annotation.AnnotationMetadata;
import io.micronaut.core.annotation.Internal;
import io.micronaut.core.annotation.NonNull;
import io.micronaut.core.beans.BeanIntrospection;
import io.micronaut.core.beans.BeanProperty;
import io.micronaut.core.bind.annotation.Bindable;
import io.micronaut.core.convert.ConversionContext;
import io.micronaut.core.convert.ConversionService;
import io.micronaut.core.naming.NameUtils;
import io.micronaut.core.type.Argument;
import io.micronaut.core.util.CollectionUtils;
import io.micronaut.core.util.StringUtils;
import io.micronaut.core.version.annotation.Version;
import io.micronaut.http.BasicAuth;
import io.micronaut.http.HttpHeaders;
import io.micronaut.http.annotation.Body;
import io.micronaut.http.annotation.CookieValue;
import io.micronaut.http.annotation.Header;
import io.micronaut.http.annotation.PathVariable;
import io.micronaut.http.annotation.QueryValue;
import io.micronaut.http.annotation.RequestAttribute;
import io.micronaut.http.annotation.RequestBean;
<<<<<<< HEAD
import io.micronaut.http.client.bind.binders.QueryValueClientArgumentBinder;
=======
import io.micronaut.http.client.bind.binders.AttributeClientRequestBinder;
import io.micronaut.http.client.bind.binders.HeaderClientRequestBinder;
import io.micronaut.http.client.bind.binders.VersionClientRequestBinder;
>>>>>>> dcc54cc8
import io.micronaut.http.cookie.Cookie;
import io.micronaut.http.cookie.Cookies;
import jakarta.inject.Singleton;
import kotlin.coroutines.Continuation;

import java.lang.annotation.Annotation;
import java.util.*;

import static io.micronaut.core.util.KotlinUtils.KOTLIN_COROUTINES_SUPPORTED;

/**
 * Default implementation of {@link HttpClientBinderRegistry} that searches by
 * annotation then by type.
 *
 * @author James Kleeh
 * @since 2.1.0
 */
@Singleton
@Internal
public class DefaultHttpClientBinderRegistry implements HttpClientBinderRegistry {

    private final Map<Class<? extends Annotation>, ClientArgumentRequestBinder<?>> byAnnotation = new LinkedHashMap<>();
    private final Map<Integer, ClientArgumentRequestBinder<?>> byType = new LinkedHashMap<>();
    private final Map<Class<? extends Annotation>, AnnotatedClientRequestBinder<?>> methodByAnnotation = new LinkedHashMap<>();

    /**
     * @param conversionService The conversion service
     * @param binders           The request binders
<<<<<<< HEAD
     */
    protected DefaultHttpClientBinderRegistry(ConversionService<?> conversionService,
                                              List<ClientRequestBinder> binders) {
=======
     * @param beanContext       The context to resolve beans
     */
    protected DefaultHttpClientBinderRegistry(ConversionService<?> conversionService,
                                              List<ClientRequestBinder> binders,
                                              BeanContext beanContext) {
>>>>>>> dcc54cc8
        byType.put(Argument.of(HttpHeaders.class).typeHashCode(), (ClientArgumentRequestBinder<HttpHeaders>) (context, uriContext, value, request) -> {
            value.forEachValue(request::header);
        });
        byType.put(Argument.of(Cookies.class).typeHashCode(), (ClientArgumentRequestBinder<Cookies>) (context, uriContext, value, request) -> {
            request.cookies(value.getAll());
        });
        byType.put(Argument.of(Cookie.class).typeHashCode(), (ClientArgumentRequestBinder<Cookie>) (context, uriContext, value, request) -> {
            request.cookie(value);
        });
        byType.put(Argument.of(BasicAuth.class).typeHashCode(), (ClientArgumentRequestBinder<BasicAuth>) (context, uriContext, value, request) -> {
            request.basicAuth(value.getUsername(), value.getPassword());
        });
        byType.put(Argument.of(Locale.class).typeHashCode(), (ClientArgumentRequestBinder<Locale>) (context, uriContext, value, request) -> {
            request.header(HttpHeaders.ACCEPT_LANGUAGE, value.toLanguageTag());
        });
<<<<<<< HEAD
        byAnnotation.put(QueryValue.class, new QueryValueClientArgumentBinder(conversionService));
=======
        byAnnotation.put(QueryValue.class, (context, uriContext, value, request) -> {
            String parameterName = context.getAnnotationMetadata().stringValue(QueryValue.class)
                    .filter (StringUtils::isNotEmpty)
                    .orElse(context.getArgument().getName());

            uriContext.setPathParameter(parameterName, value);
            conversionService.convert(value, ConversionContext.STRING.with(context.getAnnotationMetadata()))
                    .filter(StringUtils::isNotEmpty)
                    .ifPresent(o -> uriContext.addQueryParameter(parameterName, o));
        });
>>>>>>> dcc54cc8
        byAnnotation.put(PathVariable.class, (context, uriContext, value, request) -> {
            String parameterName = context.getAnnotationMetadata().stringValue(PathVariable.class)
                    .filter (StringUtils::isNotEmpty)
                    .orElse(context.getArgument().getName());

            conversionService.convert(value, ConversionContext.STRING.with(context.getAnnotationMetadata()))
                    .filter(StringUtils::isNotEmpty)
                    .ifPresent(param -> uriContext.getPathParameters().put(parameterName, param));
        });
        byAnnotation.put(CookieValue.class, (context, uriContext, value, request) -> {
            String cookieName = context.getAnnotationMetadata().stringValue(CookieValue.class)
                    .filter(StringUtils::isNotEmpty)
                    .orElse(context.getArgument().getName());

            conversionService.convert(value, String.class)
                    .ifPresent(o -> request.cookie(Cookie.of(cookieName, o)));
        });
        byAnnotation.put(Header.class, (context, uriContext, value, request) -> {
            AnnotationMetadata annotationMetadata = context.getAnnotationMetadata();
            String headerName = annotationMetadata
                    .stringValue(Header.class)
                    .filter(StringUtils::isNotEmpty)
                    .orElse(NameUtils.hyphenate(context.getArgument().getName()));

            conversionService.convert(value, String.class)
                    .ifPresent(header -> request.getHeaders().set(headerName, header));
        });
        byAnnotation.put(RequestAttribute.class, (context, uriContext, value, request) -> {
            AnnotationMetadata annotationMetadata = context.getAnnotationMetadata();
            String attributeName = annotationMetadata
                    .stringValue(RequestAttribute.class)
                    .filter(StringUtils::isNotEmpty)
                    .orElse(NameUtils.hyphenate(context.getArgument().getName()));
            request.getAttributes().put(attributeName, value);

            conversionService.convert(value, String.class)
                    .ifPresent(v -> uriContext.getPathParameters().put(context.getArgument().getName(), v));
        });
        byAnnotation.put(Body.class, (context, uriContext, value, request) -> {
            request.body(value);
        });
        byAnnotation.put(RequestBean.class, (context, uriContext, value, request) -> {
            BeanIntrospection<Object> introspection = BeanIntrospection.getIntrospection(context.getArgument().getType());
            for (BeanProperty<Object, Object> beanProperty : introspection.getBeanProperties()) {
                findArgumentBinder(beanProperty.asArgument()).ifPresent(binder -> {
                    Object propertyValue = beanProperty.get(value);
                    if (propertyValue != null) {
                        ((ClientArgumentRequestBinder<Object>) binder).bind(context.with(beanProperty.asArgument()), uriContext, propertyValue, request);
                    }
                });
            }
        });

        methodByAnnotation.put(Header.class, new HeaderClientRequestBinder());
        methodByAnnotation.put(Version.class, new VersionClientRequestBinder(beanContext));
        methodByAnnotation.put(RequestAttribute.class, new AttributeClientRequestBinder());

        if (KOTLIN_COROUTINES_SUPPORTED) {
            //Clients should do nothing with the continuation
            byType.put(Argument.of(Continuation.class).typeHashCode(),  (context, uriContext, value, request) -> { });
        }

        if (CollectionUtils.isNotEmpty(binders)) {
<<<<<<< HEAD
            for (ClientRequestBinder binder : binders) {
=======
            for (ClientRequestBinder binder: binders) {
>>>>>>> dcc54cc8
                addBinder(binder);
            }
        }
    }

    @Override
    public <T> Optional<ClientArgumentRequestBinder<?>> findArgumentBinder(@NonNull Argument<T> argument) {
        Optional<Class<? extends Annotation>> opt = argument.getAnnotationMetadata().getAnnotationTypeByStereotype(Bindable.class);
        if (opt.isPresent()) {
            Class<? extends Annotation> annotationType = opt.get();
            ClientArgumentRequestBinder<?> binder = byAnnotation.get(annotationType);
            return Optional.ofNullable(binder);
        } else {
            Optional<ClientArgumentRequestBinder<?>> typeBinder = findTypeBinder(argument);
            if (typeBinder.isPresent()) {
                return typeBinder;
            }
            if (argument.isOptional()) {
                Argument<?> typeArgument = argument.getFirstTypeVariable().orElse(Argument.OBJECT_ARGUMENT);
                return findTypeBinder(typeArgument);
            }
            return Optional.empty();
        }
    }

    @Override
    public Optional<AnnotatedClientRequestBinder<?>> findAnnotatedBinder(@NonNull Class<?> annotationType) {
        return Optional.ofNullable(methodByAnnotation.get(annotationType));
    }

    /**
     * Adds a binder to the registry.
     *
     * @param binder The binder
     * @param <T> The type
     */
    public <T> void addBinder(ClientRequestBinder binder) {
        if (binder instanceof AnnotatedClientRequestBinder) {
            AnnotatedClientRequestBinder<?> annotatedBinder = (AnnotatedClientRequestBinder<?>) binder;
            methodByAnnotation.put(annotatedBinder.getAnnotationType(), annotatedBinder);
        } else if (binder instanceof AnnotatedClientArgumentRequestBinder) {
            AnnotatedClientArgumentRequestBinder<?> annotatedRequestArgumentBinder = (AnnotatedClientArgumentRequestBinder<?>) binder;
            Class<? extends Annotation> annotationType = annotatedRequestArgumentBinder.getAnnotationType();
            byAnnotation.put(annotationType, annotatedRequestArgumentBinder);
        } else if (binder instanceof TypedClientArgumentRequestBinder) {
            TypedClientArgumentRequestBinder<?> typedRequestArgumentBinder = (TypedClientArgumentRequestBinder<?>) binder;
            byType.put(typedRequestArgumentBinder.argumentType().typeHashCode(), typedRequestArgumentBinder);
            List<Class<?>> superTypes = typedRequestArgumentBinder.superTypes();
            if (CollectionUtils.isNotEmpty(superTypes)) {
                for (Class<?> superType : superTypes) {
                    byType.put(Argument.of(superType).typeHashCode(), typedRequestArgumentBinder);
                }
            }
        }
    }

    private <T> Optional<ClientArgumentRequestBinder<?>> findTypeBinder(Argument<T> argument) {
        ClientArgumentRequestBinder<?> binder = byType.get(argument.typeHashCode());
        if (binder != null) {
            return Optional.of(binder);
        }
        return Optional.ofNullable(byType.get(Argument.of(argument.getType()).typeHashCode()));
    }
}<|MERGE_RESOLUTION|>--- conflicted
+++ resolved
@@ -38,13 +38,10 @@
 import io.micronaut.http.annotation.QueryValue;
 import io.micronaut.http.annotation.RequestAttribute;
 import io.micronaut.http.annotation.RequestBean;
-<<<<<<< HEAD
 import io.micronaut.http.client.bind.binders.QueryValueClientArgumentBinder;
-=======
 import io.micronaut.http.client.bind.binders.AttributeClientRequestBinder;
 import io.micronaut.http.client.bind.binders.HeaderClientRequestBinder;
 import io.micronaut.http.client.bind.binders.VersionClientRequestBinder;
->>>>>>> dcc54cc8
 import io.micronaut.http.cookie.Cookie;
 import io.micronaut.http.cookie.Cookies;
 import jakarta.inject.Singleton;
@@ -73,17 +70,11 @@
     /**
      * @param conversionService The conversion service
      * @param binders           The request binders
-<<<<<<< HEAD
-     */
-    protected DefaultHttpClientBinderRegistry(ConversionService<?> conversionService,
-                                              List<ClientRequestBinder> binders) {
-=======
      * @param beanContext       The context to resolve beans
      */
     protected DefaultHttpClientBinderRegistry(ConversionService<?> conversionService,
                                               List<ClientRequestBinder> binders,
                                               BeanContext beanContext) {
->>>>>>> dcc54cc8
         byType.put(Argument.of(HttpHeaders.class).typeHashCode(), (ClientArgumentRequestBinder<HttpHeaders>) (context, uriContext, value, request) -> {
             value.forEachValue(request::header);
         });
@@ -99,20 +90,7 @@
         byType.put(Argument.of(Locale.class).typeHashCode(), (ClientArgumentRequestBinder<Locale>) (context, uriContext, value, request) -> {
             request.header(HttpHeaders.ACCEPT_LANGUAGE, value.toLanguageTag());
         });
-<<<<<<< HEAD
         byAnnotation.put(QueryValue.class, new QueryValueClientArgumentBinder(conversionService));
-=======
-        byAnnotation.put(QueryValue.class, (context, uriContext, value, request) -> {
-            String parameterName = context.getAnnotationMetadata().stringValue(QueryValue.class)
-                    .filter (StringUtils::isNotEmpty)
-                    .orElse(context.getArgument().getName());
-
-            uriContext.setPathParameter(parameterName, value);
-            conversionService.convert(value, ConversionContext.STRING.with(context.getAnnotationMetadata()))
-                    .filter(StringUtils::isNotEmpty)
-                    .ifPresent(o -> uriContext.addQueryParameter(parameterName, o));
-        });
->>>>>>> dcc54cc8
         byAnnotation.put(PathVariable.class, (context, uriContext, value, request) -> {
             String parameterName = context.getAnnotationMetadata().stringValue(PathVariable.class)
                     .filter (StringUtils::isNotEmpty)
@@ -176,11 +154,7 @@
         }
 
         if (CollectionUtils.isNotEmpty(binders)) {
-<<<<<<< HEAD
-            for (ClientRequestBinder binder : binders) {
-=======
             for (ClientRequestBinder binder: binders) {
->>>>>>> dcc54cc8
                 addBinder(binder);
             }
         }
