--- conflicted
+++ resolved
@@ -152,9 +152,6 @@
                     name   : 'micrometer-core',
                     modules: ['micrometer-registry-atlas', 'micrometer-registry-graphite', 'micrometer-registry-prometheus', 'micrometer-registry-statsd']
             ],
-<<<<<<< HEAD
-            'mongo'                    : [
-=======
             'micronaut.micrometer': [
                     version:micronautMicrometerVersion,
                     group:'io.micronaut.configuration',
@@ -163,7 +160,6 @@
                              'micronaut-micrometer-registry-prometheus', 'micronaut-micrometer-registry-statsd'  ]
             ],
             'mongo' : [
->>>>>>> c030dc62
                     version: mongoVersion,
                     group  : 'org.mongodb',
                     modules: ['mongodb-driver-async', 'mongo-java-driver']
