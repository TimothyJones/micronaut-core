buildscript {
    repositories {
        maven { url "https://repo.grails.org/grails/core" }
    }
    dependencies {
        classpath "org.grails:grails-gradle-plugin:$grailsVersion"
        classpath "org.grails:grails-docs:$grailsVersion"
        classpath 'com.jfrog.bintray.gradle:gradle-bintray-plugin:1.7.3'
        classpath 'com.bmuschko:gradle-nexus-plugin:2.3.1'
        classpath 'io.github.groovylang.groovydoc:groovydoc-gradle-plugin:1.0.1'
        classpath 'com.github.jengelman.gradle.plugins:shadow:2.0.2'
    }
}

plugins {
    id 'com.github.hierynomus.license' version '0.14.0' apply false
}

repositories {
    maven { url "https://repo.grails.org/grails/core" }
    maven { url "http://oss.sonatype.org/content/repositories/snapshots/" }
}

version project.projectVersion

ext {
    distInstallDir = file("$buildDir/dist-tmp")
    homeBinDir = file("bin")
    homeLibDir = file("lib")
    homeSrcDir = file("src")
}

ext {

    dependencyVersions = [
            groovy: [
                    version:groovyVersion,
                    group:'org.codehaus.groovy',
                    name: 'groovy',
                    modules:['groovy-test','groovy-ant','groovy-json','groovy-jmx']
            ],
            gorm: [
                    version:gormVersion,
                    group:'org.grails',
                    name: 'grails-datastore-core',
                    modules:['grails-datastore-gorm','grails-datastore-gorm-hibernate5']
            ],
            jackson: [
                version: jacksonVersion,
                group:'com.fasterxml.jackson.core',
                name:'jackson-databind'
            ],
            'jackson.modules': [
                    version: jacksonVersion,
                    group:'com.fasterxml.jackson.module',
                    name:'jackson-module-afterburner'
            ],
            'jackson.datatype': [
                    version: jacksonVersion,
                    group:'com.fasterxml.jackson.datatype',
                    name:'jackson-datatype-jdk8',
                    modules:['jackson-datatype-jsr310']
            ],
<<<<<<< HEAD
            'micrometer.core': [
                version: micrometerVersion,
                group:'io.micrometer',
                name:'micrometer-core'
            ],
            'micrometer.graphite': [
                version: micrometerVersion,
                group:'io.micrometer',
                name:'micrometer-graphite'
=======
            jsr305:[
                version:jsr305Version,
                group:'com.google.code.findbugs',
                name:'jsr305'
>>>>>>> d0c7fc02
            ],
            mongodb:[
                version: mongoVersion,
                group:'org.mongodb',
                name:'mongo-java-driver',
                modules:['mongodb-driver-async']
            ],
            neo4j: [
                version: neo4jVersion,
                group:'org.neo4j.test',
                name:'neo4j-harness'
            ],
            'neo4j.bolt': [
                version: '1.5.1',
                group:'org.neo4j.driver',
                name:'neo4j-java-driver'
            ],
            netty: [
                version: nettyVersion,
                group:'io.netty',
                name:'netty-codec-http',
                modules:['netty-handler','netty-handler-proxy']
            ],
            lettuce: [
                version: lettuceVersion,
                group:'io.lettuce',
                name:'lettuce-core'

            ],
            spring: [
                version: springVersion,
                group:'org.springframework',
                name: 'spring-core',
                modules:['spring-context', 'spring-tx', 'spring-orm']
            ],
            snakeyaml: [
                version: yamlVersion,
                group:'org.yaml',
                name: 'snakeyaml'
            ],
            slf4j: [
                version: slf4jVersion,
                group:'org.slf4j',
                name: 'slf4j-api',
                modules: ['slf4j-simple']
            ],
            spock: [
                version: spockVersion,
                group:'org.spockframework',
                name: 'spock-core'
            ],
            'reactive.streams':[
                version:reactiveStreamsVersion,
                group:'org.reactivestreams',
                name:'reactive-streams'
            ],
            rxjava1: [
                version: rxJava1Version,
                group:'io.reactivex',
                name: 'rxjava'
            ],
            'rxjava1.interop': [
                    version: rxJavaInteropVersion,
                    group:'com.github.akarnokd',
                    name: 'rxjava2-interop'
            ],
            rxjava2: [
                version: rxJava2Version,
                group:'io.reactivex.rxjava2',
                name: 'rxjava'
            ],
            reactor:[
                version: reactorVersion,
                group:'io.projectreactor',
                name: 'reactor-core'
            ],
            validation: [
                version: validationVersion,
                group:'javax.validation',
                name: 'validation-api'
            ],
            hystrix: [
                    version: hystrixVersion,
                    group:'com.netflix.hystrix',
                    name: 'hystrix-core',
                    modules:['hystrix-serialization']
            ]

    ]

    dependencyVersion = { String name ->
        def dep = dependencyVersions[name]
        if(dep == null) {
            throw new IllegalArgumentException("No core dependency defined for name: $name")
        }
        return "$dep.group:$dep.name:$dep.version".toString()
    }
    dependencyModuleVersion = { String name, String module ->
        def dep = dependencyVersions[name]
        if(dep == null) {
            throw new IllegalArgumentException("No core dependency defined for name: $name")
        }
        return "$dep.group:$module:$dep.version".toString()
    }

}

subprojects { subproject ->

    version project.projectVersion

    ext {
        userOrg = "grails"
        isGrailsPlugin = false
        isConfiguration = subproject.projectDir.parentFile.name == 'configurations'
        isBuildSnapshot = version.toString().endsWith("-SNAPSHOT")
    }

    if (subproject.name == "configurations") {
        return
    }

    if(isConfiguration) {
        group "io.micronaut.configuration"
    }
    else {
        group projectGroupId
    }


    repositories {
        maven { url "http://oss.sonatype.org/content/repositories/snapshots/" }
        maven { url "https://repo.grails.org/grails/core" }
    }
    
    if (subproject.name.startsWith("examples")) {
        // apply plugin:"org.grails.grails-web"
    }
    else {
        apply plugin:"groovy"
        apply plugin:"java"
        sourceCompatibility = '1.8'
        targetCompatibility = '1.8'
//        compileJava.options.compilerArgs.add '-parameters'
//        compileTestJava.options.compilerArgs.add '-parameters'
        if(!subproject.name.contains('test-suite')) {
            apply from:"${rootProject.rootDir}/gradle/publishing.gradle"
            apply plugin: 'checkstyle'
            
            checkstyle {
                toolVersion = 8.10
                configFile = rootProject.file('config/checkstyle/checkstyle.xml')

                // Per submodule
                maxErrors = 5
                maxWarnings = 10

                showViolations = true
            }

            checkstyleTest.enabled = false
        }
    }

    tasks.withType(Test) {
        testLogging {
            showStandardStreams = !System.getenv("TRAVIS")
            exceptionFormat = 'full'
        }
        afterSuite {
            System.out.print('.')
            System.out.flush()
        }
    }

    configurations {
        shadowCompile
        shadowRuntime
        documentation
        all {
            resolutionStrategy.eachDependency { DependencyResolveDetails details ->
                String group = details.requested.group
                if(group == 'org.codehaus.groovy') {
                    details.useVersion(groovyVersion)
                }
                if(group == 'org.ow2.asm') {
                    details.useVersion(asmVersion)
                }
            }
        }
    }

    dependencies {
        if (subproject.name != "bom") {
            compile dependencyVersion("slf4j")
        }

        compileOnly "com.github.ben-manes.caffeine:caffeine:$caffeineVersion"
        testCompile "com.github.ben-manes.caffeine:caffeine:$caffeineVersion"
        testCompile dependencyVersion("groovy")
        testCompile(dependencyVersion("spock")) {
            exclude module:'groovy-all'
        }
        testCompile "cglib:cglib-nodep:2.2.2"
        testCompile "org.objenesis:objenesis:1.4"

        testRuntime "ch.qos.logback:logback-classic:1.2.3"
        testCompile "org.codehaus.groovy:groovy-test:$groovyVersion"
        compileOnly "org.ow2.asm:asm:$asmVersion"
        compileOnly "org.ow2.asm:asm-commons:$asmVersion"

        testCompile "org.ow2.asm:asm:$asmVersion"
        testCompile "org.ow2.asm:asm-commons:$asmVersion"
    }

    task allDeps(type: DependencyReportTask) {}
}

apply from:"gradle/docs.gradle"

// IDEA 2017.2 made a breaking change with IDE build output vs gradle build output
// [see https://youtrack.jetbrains.com/issue/IDEA-175172]
// the problem here is the gradle build uses <module-dir>/build/classes/main
// while IDEA uses <module-dir>/out/production/..
// As a result, compiling ast or java-inject module and using the IDEA test runner fails because the
// generated bean classes for injection are in <module-dir>/build, not <module-dir>/out
allprojects {
    apply plugin: 'idea'

    idea {
        module {
            outputDir file('build/classes/java/main')
            testOutputDir file('build/classes/groovy/test')
        }
    }
    apply from: rootProject.file('gradle/license.gradle')

    tasks.withType(Test) {
        ignoreFailures = true
    }
}

task aggregateReports {
    group 'verification'
    doLast() {
        def html = "<!DOCTYPE html><html><head><meta charset='UTF-8'><title>Micronaut reports</title></head><body><img src='http://micronaut.io/images/micronautlogo.svg' alt='Micronaut'/><ul>"
        subprojects.each { subproject ->
            if ( subproject.tasks.find { Task task -> task.name == 'test' } ) {
              def link = ''
                if (new File("${subproject.buildDir}/reports/checkstyle").exists()) {
                    mkdir("${rootProject.buildDir}/reports/${subproject.name}/checkstyle")
                    copy {
                        from "${subproject.buildDir}/reports/checkstyle"
                        into "${rootProject.buildDir}/reports/${subproject.name}/checkstyle"
                    }
                    link += " <a href='${subproject.name}/checkstyle/index.html'>checkstyle</a>"
                }
              if (new File("${subproject.buildDir}/test-results/test").exists()) {
                  int failures = 0
                  int errors = 0
                  int skipped = 0
                  int tests = 0
                  new File("${subproject.buildDir}/test-results/test").eachFile() { file ->
                      if ( file.name.endsWith('.xml') ) {
                          def testsuite = new XmlSlurper().parseText(file.text)
                          failures += "${testsuite['@failures']}" as int
                          errors += "${testsuite['@errors']}" as int
                          skipped += "${testsuite['@skipped']}" as int
                          tests += "${testsuite['@tests']}" as int
                      }
                  }
                  link += " tests: ${tests} skipped: ${skipped} <span style='${errors ? 'color: red;' : ''}'>errors: ${errors}</span> <span style='${failures ? 'color: red;' : ''}'>failures: ${failures}</span>"
              }
              if (new File("${subproject.buildDir}/reports/tests/test").exists()) {
                  mkdir("${rootProject.buildDir}/reports/${subproject.name}/test")
                  copy {
                      from "${subproject.buildDir}/reports/tests/test"
                      into "${rootProject.buildDir}/reports/${subproject.name}/test"
                  }
                  link += " <a href='${subproject.name}/test/index.html'>test</a>"
              }


              if (link) {
                  html += "<li><b>${subproject.name}</b> $link</li>"
              }
            }
        }
        html += "</ul></body></html>"
        File f = new File("${rootProject.buildDir}/reports/index.html")
        f.text = html
    }
}<|MERGE_RESOLUTION|>--- conflicted
+++ resolved
@@ -61,7 +61,11 @@
                     name:'jackson-datatype-jdk8',
                     modules:['jackson-datatype-jsr310']
             ],
-<<<<<<< HEAD
+            jsr305:[
+                    version:jsr305Version,
+                    group:'com.google.code.findbugs',
+                    name:'jsr305'
+            ],
             'micrometer.core': [
                 version: micrometerVersion,
                 group:'io.micrometer',
@@ -71,12 +75,6 @@
                 version: micrometerVersion,
                 group:'io.micrometer',
                 name:'micrometer-graphite'
-=======
-            jsr305:[
-                version:jsr305Version,
-                group:'com.google.code.findbugs',
-                name:'jsr305'
->>>>>>> d0c7fc02
             ],
             mongodb:[
                 version: mongoVersion,
