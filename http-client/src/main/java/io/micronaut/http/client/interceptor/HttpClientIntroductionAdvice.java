--- conflicted
+++ resolved
@@ -652,11 +652,7 @@
             Optional<Class<?>> configurationClass = clientAnn.classValue("configuration");
 
             if (null != clientBean) {
-<<<<<<< HEAD
-                if (path == null && jacksonFeatures == null && !configurationClass.isPresent() && filterAnnotation == null) {
-=======
-                if (path == null && jacksonFeaturesAnn == null && !configurationClass.isPresent()) {
->>>>>>> 0255ab46
+                if (path == null && jacksonFeaturesAnn == null && !configurationClass.isPresent() && filterAnnotation == null) {
                     return clientBean;
                 }
             }
@@ -684,17 +680,11 @@
             );
             Class<HttpClientConfiguration> defaultConfiguration = (Class<HttpClientConfiguration>) configurationClass.orElse(HttpClientConfiguration.class);
             configuration = clientSpecificConfig.orElseGet(() -> beanContext.getBean(defaultConfiguration));
-<<<<<<< HEAD
+            if (contextPath == null && configuration instanceof ClientContextPathProvider) {
+                contextPath = ((ClientContextPathProvider) configuration).getContextPath().orElse(null);
+            }
             HttpClientFilterResolver filterResolver = beanContext.createBean(HttpClientFilterResolver.class, Collections.singleton(clientId), filterAnnotation);
             HttpClient client = beanContext.createBean(HttpClient.class, loadBalancer, configuration, contextPath, filterResolver);
-=======
-
-            if (contextPath == null && configuration instanceof ClientContextPathProvider) {
-                contextPath = ((ClientContextPathProvider) configuration).getContextPath().orElse(null);
-            }
-
-            HttpClient client = beanContext.createBean(HttpClient.class, loadBalancer, configuration, contextPath);
->>>>>>> 0255ab46
             if (client instanceof DefaultHttpClient) {
                 DefaultHttpClient defaultClient = (DefaultHttpClient) client;
 
