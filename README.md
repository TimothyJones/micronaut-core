--- conflicted
+++ resolved
@@ -23,7 +23,10 @@
 
 For more information on using Micronaut see the documentation at [micronaut.io](http://micronaut.io)
 
-<<<<<<< HEAD
+## Example Applications
+
+Example Micronaut applications can be found in the [Examples repository](https://github.com/micronaut-projects/micronaut-examples)
+
 ## Building From Source
 
 To build from source checkout the code and run:
@@ -52,8 +55,4 @@
 ## Versioning
 
 Micronaut is using Semantic Versioning 2.0.0. To understand what that means, please see the specification [documentation](https://semver.org/). Exclusions to Micronaut's public API include any classes annotated with `@Experimental` or `@Internal`, which reside in the `io.micronaut.core.annotation` package.
-=======
-For information on how to build and contribute to Micronaut see the [CONTRIBUTING.md](https://github.com/micronaut-projects/micronaut-core/blob/master/CONTRIBUTING.md)
->>>>>>> 32532b13
 
-
