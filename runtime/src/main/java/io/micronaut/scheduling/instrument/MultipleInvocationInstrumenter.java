/*
 * Copyright 2017-2020 original authors
 *
 * Licensed under the Apache License, Version 2.0 (the "License");
 * you may not use this file except in compliance with the License.
 * You may obtain a copy of the License at
 *
 * http://www.apache.org/licenses/LICENSE-2.0
 *
 * Unless required by applicable law or agreed to in writing, software
 * distributed under the License is distributed on an "AS IS" BASIS,
 * WITHOUT WARRANTIES OR CONDITIONS OF ANY KIND, either express or implied.
 * See the License for the specific language governing permissions and
 * limitations under the License.
 */
package io.micronaut.scheduling.instrument;

import io.micronaut.core.annotation.Internal;
import org.slf4j.Logger;
import org.slf4j.LoggerFactory;

import java.util.ArrayList;
import java.util.Collection;
import java.util.List;
import java.util.ListIterator;

/**
 * Implementation of {@link InvocationInstrumenter} which invoked multiple instrumenters.
 *
 * @author Denis Stepanov
 * @since 1.3
 */
@Internal
final class MultipleInvocationInstrumenter implements InvocationInstrumenter {
    private static final Logger LOG = LoggerFactory.getLogger(InvocationInstrumenter.class);

<<<<<<< HEAD
    private final Collection<InvocationInstrumenter> invocationInstrumenters;
    private final Deque<Instrumentation> activeInstrumentations;
=======
    private final List<InvocationInstrumenter> invocationInstrumenters;
>>>>>>> 54ae6864

    /**
     * Creates new instance.
     *
     * @param invocationInstrumenters multiple instrumenters
     */
    MultipleInvocationInstrumenter(Collection<InvocationInstrumenter> invocationInstrumenters) {
<<<<<<< HEAD
        this.invocationInstrumenters = invocationInstrumenters;
        this.activeInstrumentations = new ArrayDeque<>(invocationInstrumenters.size());
=======
        this.invocationInstrumenters = new ArrayList<>(invocationInstrumenters);
>>>>>>> 54ae6864
    }

    /**
     * Invokes beforeInvocation for multiple instrumenters.
     */
    @Override
    public void beforeInvocation() {
        for (InvocationInstrumenter instrumenter : invocationInstrumenters) {
<<<<<<< HEAD
            activeInstrumentations.push(instrumenter.newInstrumentation());
=======
            try {
                instrumenter.beforeInvocation();
            } catch (Exception e) {
                LOG.warn("Before instrumentation invocation error: {}", e.getMessage(), e);
            }
>>>>>>> 54ae6864
        }
    }

    /**
     * Invokes afterInvocation for multiple instrumenters.
     *
     * @param cleanup Whether to cleanup
     */
    @Override
    public void afterInvocation(boolean cleanup) {
<<<<<<< HEAD
        while (!activeInstrumentations.isEmpty()) {
            try {
                activeInstrumentations.pop().close(cleanup);
=======
        // invoke in reverse order
        for (ListIterator<InvocationInstrumenter> iterator = invocationInstrumenters.listIterator(invocationInstrumenters.size()); iterator.hasPrevious(); ) {
            try {
                iterator.previous().afterInvocation(cleanup);
>>>>>>> 54ae6864
            } catch (Exception e) {
                LOG.warn("After instrumentation invocation error: {}", e.getMessage(), e);
            }
        }
    }
}<|MERGE_RESOLUTION|>--- conflicted
+++ resolved
@@ -34,12 +34,7 @@
 final class MultipleInvocationInstrumenter implements InvocationInstrumenter {
     private static final Logger LOG = LoggerFactory.getLogger(InvocationInstrumenter.class);
 
-<<<<<<< HEAD
-    private final Collection<InvocationInstrumenter> invocationInstrumenters;
-    private final Deque<Instrumentation> activeInstrumentations;
-=======
     private final List<InvocationInstrumenter> invocationInstrumenters;
->>>>>>> 54ae6864
 
     /**
      * Creates new instance.
@@ -47,12 +42,7 @@
      * @param invocationInstrumenters multiple instrumenters
      */
     MultipleInvocationInstrumenter(Collection<InvocationInstrumenter> invocationInstrumenters) {
-<<<<<<< HEAD
-        this.invocationInstrumenters = invocationInstrumenters;
-        this.activeInstrumentations = new ArrayDeque<>(invocationInstrumenters.size());
-=======
         this.invocationInstrumenters = new ArrayList<>(invocationInstrumenters);
->>>>>>> 54ae6864
     }
 
     /**
@@ -61,15 +51,13 @@
     @Override
     public void beforeInvocation() {
         for (InvocationInstrumenter instrumenter : invocationInstrumenters) {
-<<<<<<< HEAD
-            activeInstrumentations.push(instrumenter.newInstrumentation());
-=======
             try {
                 instrumenter.beforeInvocation();
             } catch (Exception e) {
-                LOG.warn("Before instrumentation invocation error: {}", e.getMessage(), e);
+                if (LOG.isWarnEnabled()) {
+                    LOG.warn("Before instrumentation invocation error: {}", e.getMessage(), e);
+                }
             }
->>>>>>> 54ae6864
         }
     }
 
@@ -80,18 +68,14 @@
      */
     @Override
     public void afterInvocation(boolean cleanup) {
-<<<<<<< HEAD
-        while (!activeInstrumentations.isEmpty()) {
-            try {
-                activeInstrumentations.pop().close(cleanup);
-=======
         // invoke in reverse order
         for (ListIterator<InvocationInstrumenter> iterator = invocationInstrumenters.listIterator(invocationInstrumenters.size()); iterator.hasPrevious(); ) {
             try {
                 iterator.previous().afterInvocation(cleanup);
->>>>>>> 54ae6864
             } catch (Exception e) {
-                LOG.warn("After instrumentation invocation error: {}", e.getMessage(), e);
+                if (LOG.isWarnEnabled()) {
+                    LOG.warn("After instrumentation invocation error: {}", e.getMessage(), e);
+                }
             }
         }
     }
