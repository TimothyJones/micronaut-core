--- conflicted
+++ resolved
@@ -26,12 +26,8 @@
         transitive = false
     }
 
-<<<<<<< HEAD
     compileOnly "org.apache.logging.log4j:log4j-core:2.12.1"
-    compileOnly 'org.glassfish:javax.el:3.0.1-b11'
-=======
     compileOnly 'org.glassfish:javax.el:3.0.1-b12'
->>>>>>> f42a55fe
     compileOnly "com.github.ben-manes.caffeine:caffeine:$caffeineVersion"
     compileOnly "org.jetbrains.kotlinx:kotlinx-coroutines-core:$kotlinCoroutinesVersion"
     compileOnly "org.jetbrains.kotlinx:kotlinx-coroutines-reactive:$kotlinCoroutinesVersion"
